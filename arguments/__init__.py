#
# Copyright (C) 2023, Inria
# GRAPHDECO research group, https://team.inria.fr/graphdeco
# All rights reserved.
#
# This software is free for non-commercial, research and evaluation use 
# under the terms of the LICENSE.md file.
#
# For inquiries contact  george.drettakis@inria.fr
#

from argparse import ArgumentParser, Namespace
import sys
import os

class GroupParams:
    pass

class ParamGroup:
    def __init__(self, parser: ArgumentParser, name : str, fill_none = False):
        group = parser.add_argument_group(name)
        for key, value in vars(self).items():
            shorthand = False
            if key.startswith("_"):
                shorthand = True
                key = key[1:]
            t = type(value)
            value = value if not fill_none else None 
            if shorthand:
                if t == bool:
                    group.add_argument("--" + key, ("-" + key[0:1]), default=value, action="store_true")
                else:
                    group.add_argument("--" + key, ("-" + key[0:1]), default=value, type=t)
            else:
                if t == bool:
                    group.add_argument("--" + key, default=value, action="store_true")
                else:
                    group.add_argument("--" + key, default=value, type=t)

    def extract(self, args):
        group = GroupParams()
        for arg in vars(args).items():
            if arg[0] in vars(self) or ("_" + arg[0]) in vars(self):
                setattr(group, arg[0], arg[1])
        return group

class ModelParams(ParamGroup): 
    def __init__(self, parser, sentinel=False):
        self.sh_degree = 3
        self._source_path = ""
        self._model_path = ""
        self._images = "images"
        self._resolution = -1
        self._white_background = False
        self.data_device = "cuda"
        self.eval = False
        super().__init__(parser, "Loading Parameters", sentinel)

    def extract(self, args):
        g = super().extract(args)
        g.source_path = os.path.abspath(g.source_path)
        return g

class PipelineParams(ParamGroup):
    def __init__(self, parser):
        self.convert_SHs_python = False
        self.compute_cov3D_python = False
        self.debug = False
        super().__init__(parser, "Pipeline Parameters")

class OptimizationParams(ParamGroup):
    def __init__(self, parser):
<<<<<<< HEAD
        self.max_num_splats = 5_000_000 # Stop densifying after this number of splats is reached
        self.iterations = 15_000 # [default 30_000] Each iteration corresponds to reconstructing 1 image. The number of points being optimized increases over
        self.position_lr_init = 0.00016 # [default 0.00016] Learning rate should be smaller for more extensive scenes
        self.position_lr_final = 0.0000016 # [default 0.0000016] Learning rate should be smaller for more extensive scenes
        self.position_lr_delay_mult = 0.01 # [default 0.01]
        self.position_lr_max_steps = 30_000 # [default 30_000]
        self.feature_lr = 0.0025 # [default 0.0025]
        self.opacity_lr = 0.05 # [default 0.05]
        self.scaling_lr = 0.005 # [default 0.005]
        self.rotation_lr = 0.001 # [default 0.001]
        self.percent_dense = 0.01 # [default 0.01] percent_dense * scene_extent = threshold size to determine whether to split (current is too large) or clone (current is small) gaussian
        self.lambda_dssim = 0.2 # [default 0.2] Loss = (1-lambda) * L1_loss + lambda * D-SSIM_Loss. L1 = abs(pred_pixel - true_pixel). SSIM = similarity between 2 images (luminance, contrast, structure)
        self.densification_interval = 100 # [default 100] Increase this to avoid running out of memory (how many iterations in between densifying/splitting gaussians)
        self.opacity_reset_interval = 1000 # [default 3000] Decrease all opacities (alpha) close to zero -> algo will automatically increase opacities again for important gaussians -> cull the rest
        self.opacity_min = 0.005 # [default 0.005] Get rid of any splats with opacity (alpha) lower than this value
        self.opacity_min_final = 0.005 # Get rid of any splats with opacity (alpha) lower than this value (at the end of running the algorithm)
        self.densify_from_iter = 500 # [default 500] After this many iterations, start densifying
        self.densify_until_iter = 0.8 * self.iterations # [default 15_000] After this many iterations, stop densification
        self.densify_until_iter_start_increase = 0.5 * self.iterations # After this many iterations, make it harder to densify (value should be lower than densify_until_iter)
        self.densify_grad_threshold_init = 0.0002 # [default 0.0002; Section 5.2: tau_pos] Increase this to avoid running out of memory. If very high, no densification will occur
        self.densify_grad_threshold_final = 0.002 # See densify_grad_threshold_start_increase
        self.densify_grad_threshold_start_increase = 0.7 # [0-1] Start increasing densify_grad_threshold from init -> final once there are densify_grad_threshold_start_increase * max_num_splats of splats
=======
        self.iterations = 30_000
        self.position_lr_init = 0.00016
        self.position_lr_final = 0.0000016
        self.position_lr_delay_mult = 0.01
        self.position_lr_max_steps = 30_000
        self.feature_lr = 0.0025
        self.opacity_lr = 0.05
        self.scaling_lr = 0.005
        self.rotation_lr = 0.001
        self.percent_dense = 0.01
        self.lambda_dssim = 0.2
        self.densification_interval = 100
        self.opacity_reset_interval = 3000
        self.densify_from_iter = 500
        self.densify_until_iter = 15_000
        self.densify_grad_threshold = 0.0002
        self.random_background = False
>>>>>>> f11001b4
        super().__init__(parser, "Optimization Parameters")

def get_combined_args(parser : ArgumentParser):
    cmdlne_string = sys.argv[1:]
    cfgfile_string = "Namespace()"
    args_cmdline = parser.parse_args(cmdlne_string)

    try:
        cfgfilepath = os.path.join(args_cmdline.model_path, "cfg_args")
        print("Looking for config file in", cfgfilepath)
        with open(cfgfilepath) as cfg_file:
            print("Config file found: {}".format(cfgfilepath))
            cfgfile_string = cfg_file.read()
    except TypeError:
        print("Config file not found at")
        pass
    args_cfgfile = eval(cfgfile_string)

    merged_dict = vars(args_cfgfile).copy()
    for k,v in vars(args_cmdline).items():
        if v != None:
            merged_dict[k] = v
    return Namespace(**merged_dict)<|MERGE_RESOLUTION|>--- conflicted
+++ resolved
@@ -70,7 +70,6 @@
 
 class OptimizationParams(ParamGroup):
     def __init__(self, parser):
-<<<<<<< HEAD
         self.max_num_splats = 5_000_000 # Stop densifying after this number of splats is reached
         self.iterations = 15_000 # [default 30_000] Each iteration corresponds to reconstructing 1 image. The number of points being optimized increases over
         self.position_lr_init = 0.00016 # [default 0.00016] Learning rate should be smaller for more extensive scenes
@@ -93,25 +92,7 @@
         self.densify_grad_threshold_init = 0.0002 # [default 0.0002; Section 5.2: tau_pos] Increase this to avoid running out of memory. If very high, no densification will occur
         self.densify_grad_threshold_final = 0.002 # See densify_grad_threshold_start_increase
         self.densify_grad_threshold_start_increase = 0.7 # [0-1] Start increasing densify_grad_threshold from init -> final once there are densify_grad_threshold_start_increase * max_num_splats of splats
-=======
-        self.iterations = 30_000
-        self.position_lr_init = 0.00016
-        self.position_lr_final = 0.0000016
-        self.position_lr_delay_mult = 0.01
-        self.position_lr_max_steps = 30_000
-        self.feature_lr = 0.0025
-        self.opacity_lr = 0.05
-        self.scaling_lr = 0.005
-        self.rotation_lr = 0.001
-        self.percent_dense = 0.01
-        self.lambda_dssim = 0.2
-        self.densification_interval = 100
-        self.opacity_reset_interval = 3000
-        self.densify_from_iter = 500
-        self.densify_until_iter = 15_000
-        self.densify_grad_threshold = 0.0002
         self.random_background = False
->>>>>>> f11001b4
         super().__init__(parser, "Optimization Parameters")
 
 def get_combined_args(parser : ArgumentParser):
